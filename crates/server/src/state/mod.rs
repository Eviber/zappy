--- conflicted
+++ resolved
@@ -12,12 +12,6 @@
 use crate::client::Client;
 use crate::player::PlayerError;
 
-<<<<<<< HEAD
-=======
-use core::ops::{Index, IndexMut};
-
-mod rng;
->>>>>>> 9b6270d4
 mod world;
 
 pub use self::world::*;
@@ -25,113 +19,6 @@
 /// The ID of a team.
 pub type TeamId = usize;
 
-<<<<<<< HEAD
-=======
-/// A command that a player may attempt to execute.
-#[derive(Debug)]
-#[allow(dead_code)] // FIXME: temporary until all commands are implemented
-pub enum Command {
-    /// The `avance` command.
-    MoveForward,
-    /// The `gauche` command.
-    TurnLeft,
-    /// The `droite` command.
-    TurnRight,
-    /// The `voir` command.
-    LookAround,
-    /// The `inventaire` command.
-    Inventory,
-    /// The `prend` command.
-    PickUpObject(ObjectClass),
-    /// The `pose` command.
-    DropObject(ObjectClass),
-    /// The `expulse` command.
-    KnockPlayer,
-    /// The `broadcast` command.
-    Broadcast(Box<[u8]>),
-    /// The `incantation` command.
-    Evolve,
-    /// The `fork` command.
-    LayAnEgg,
-    /// The `connect_nbr` command.
-    AvailableTeamSlots,
-}
-
-impl Command {
-    /// Returns the number of ticks that this command takes to execute.
-    pub fn ticks(&self) -> u32 {
-        match self {
-            Command::MoveForward => 7,
-            Command::TurnLeft => 7,
-            Command::TurnRight => 7,
-            Command::LookAround => 7,
-            Command::Inventory => 1,
-            Command::PickUpObject(_) => 7,
-            Command::DropObject(_) => 7,
-            Command::KnockPlayer => 7,
-            Command::Broadcast(_) => 7,
-            Command::Evolve => 300,
-            Command::LayAnEgg => 42,
-            Command::AvailableTeamSlots => 0,
-        }
-    }
-}
-
-/// A response that can be sent back to a player.
-pub enum Response {
-    /// The string `"ok"`.
-    Ok,
-    /// The string `"ko"`.
-    Ko,
-    /// The number of available slots in the team.
-    ConnectNbr(u32),
-    Inventory(PlayerInventory),
-}
-
-impl Response {
-    /// Sends the response to the specified file descriptor.
-    pub async fn send_to(&self, fd: ft::Fd, buf: &mut String) -> ft::Result<()> {
-        match self {
-            Response::Ok => ft_async::futures::write_all(fd, b"ok\n").await?,
-            Response::Ko => ft_async::futures::write_all(fd, b"ko\n").await?,
-            Response::ConnectNbr(nbr) => {
-                // NOTE: This cannot fail because writing to a string in this way will panic in case
-                // of memory allocation failure instead of returning an error.
-                let result = writeln!(buf, "{}", nbr);
-                debug_assert!(result.is_ok(), "writing to a string should never fail");
-                ft_async::futures::write_all(fd, buf.as_bytes()).await?
-            }
-            Response::Inventory(inventory) => {
-                let result = writeln!(
-                    buf,
-                    "{{nourriture {}, linemate {}, deraumere {}, sibur {}, mendiane {}, phiras {}, thystame {}}}",
-                    inventory.get_food(),
-                    inventory.linemate,
-                    inventory.deraumere,
-                    inventory.sibur,
-                    inventory.mendiane,
-                    inventory.phiras,
-                    inventory.thystame,
-                );
-                debug_assert!(result.is_ok(), "writing to a string should never fail");
-                ft_async::futures::write_all(fd, buf.as_bytes()).await?
-            }
-        }
-
-        Ok(())
-    }
-}
-
-/// A command that has been scheduled to be executed in the future.
-#[derive(Debug)]
-pub struct ScheduledCommand {
-    /// The command that has been scheduled.
-    pub command: Command,
-    /// The number of ticks remaining before the command is executed.
-    pub remaining_ticks: u32,
-}
-
->>>>>>> 9b6270d4
 /// Information about the state of a team.
 pub struct Team {
     /// The name of the team.
@@ -178,7 +65,6 @@
     }
 }
 
-<<<<<<< HEAD
 impl Display for PlayerDirection {
     fn fmt(&self, f: &mut core::fmt::Formatter<'_>) -> core::fmt::Result {
         match self {
@@ -186,133 +72,6 @@
             Self::East => f.write_char('2'),
             Self::South => f.write_char('3'),
             Self::West => f.write_char('4'),
-=======
-#[derive(Debug, Clone, Copy, Default)]
-pub struct PlayerInventory {
-    /// Food.
-    time_to_live: u32,
-    /// Linemate.
-    linemate: u32,
-    /// Deraumere.
-    deraumere: u32,
-    /// Sibur.
-    sibur: u32,
-    /// Mendiane.
-    mendiane: u32,
-    /// Phiras.
-    phiras: u32,
-    /// Thystame.
-    thystame: u32,
-}
-
-impl Index<ObjectClass> for PlayerInventory {
-    type Output = u32;
-
-    fn index(&self, object: ObjectClass) -> &Self::Output {
-        match object {
-            ObjectClass::Food => &self.time_to_live,
-            ObjectClass::Linemate => &self.linemate,
-            ObjectClass::Deraumere => &self.deraumere,
-            ObjectClass::Sibur => &self.sibur,
-            ObjectClass::Mendiane => &self.mendiane,
-            ObjectClass::Phiras => &self.phiras,
-            ObjectClass::Thystame => &self.thystame,
-        }
-    }
-}
-
-impl IndexMut<ObjectClass> for PlayerInventory {
-    fn index_mut(&mut self, object: ObjectClass) -> &mut Self::Output {
-        match object {
-            ObjectClass::Food => &mut self.time_to_live,
-            ObjectClass::Linemate => &mut self.linemate,
-            ObjectClass::Deraumere => &mut self.deraumere,
-            ObjectClass::Sibur => &mut self.sibur,
-            ObjectClass::Mendiane => &mut self.mendiane,
-            ObjectClass::Phiras => &mut self.phiras,
-            ObjectClass::Thystame => &mut self.thystame,
-        }
-    }
-}
-
-impl PlayerInventory {
-    #[must_use]
-    pub fn new() -> Self {
-        Self {
-            time_to_live: 1260,
-            linemate: 0,
-            deraumere: 0,
-            sibur: 0,
-            mendiane: 0,
-            phiras: 0,
-            thystame: 0,
-        }
-    }
-
-    pub fn get_food(&self) -> u32 {
-        self.time_to_live / 126
-    }
-}
-
-/// The state of a player.
-pub struct PlayerState {
-    /// The ID of the player.
-    player_id: PlayerId,
-    /// The ID of the team the player is in.
-    team_id: TeamId,
-    /// The connection that was open with the player.
-    conn: ft::Fd,
-    /// The commands that have been buffered for the player.
-    commands: ArrayVec<ScheduledCommand, 10>,
-    /// A direction in which the player is facing.
-    facing: PlayerDirection,
-    /// Current position of the player on the horizontal axis.
-    x: usize,
-    /// Current position of the player on the vertical axis.
-    y: usize,
-    /// Items currently held by the player
-    inventory: PlayerInventory,
-}
-
-impl PlayerState {
-    /// Schedules a command for this player.
-    ///
-    /// # Returns
-    ///
-    /// `true` if the command has been scheduled, `false` if the buffer is full.
-    pub fn schedule_command(&mut self, command: Command) -> bool {
-        self.commands
-            .try_push(ScheduledCommand {
-                remaining_ticks: command.ticks(),
-                command,
-            })
-            .is_ok()
-    }
-
-    /// Turns the player right.
-    #[inline]
-    pub fn turn_right(&mut self) {
-        self.facing = self.facing.turn_right();
-    }
-
-    /// Turns the player left.
-    #[inline]
-    pub fn turn_left(&mut self) {
-        self.facing = self.facing.turn_left();
-    }
-
-    /// Advances the player's position based on their current direction.
-    pub fn advance_position(&mut self, width: usize, height: usize) {
-        match self.facing {
-            PlayerDirection::North if self.y == height - 1 => self.y = 0,
-            PlayerDirection::North => self.y += 1,
-            PlayerDirection::East if self.x == width - 1 => self.x = 0,
-            PlayerDirection::East => self.x += 1,
-            PlayerDirection::South if self.y == 0 => self.y = height - 1,
-            PlayerDirection::South => self.y -= 1,
-            PlayerDirection::West if self.x == 0 => self.x = width - 1,
-            PlayerDirection::West => self.x -= 1,
->>>>>>> 9b6270d4
         }
     }
 }
@@ -389,35 +148,10 @@
         let player_id = self.players.insert(PlayerState::new_random(
             client,
             team_id,
-<<<<<<< HEAD
             &mut self.rng,
             self.world.width,
             self.world.height,
         ));
-=======
-            conn: client.fd(),
-            commands: ArrayVec::new(),
-            facing: match self.rng.next_u64() % 4 {
-                0 => PlayerDirection::North,
-                1 => PlayerDirection::East,
-                2 => PlayerDirection::South,
-                3 => PlayerDirection::West,
-                _ => unreachable!(),
-            },
-            x: self.rng.next_u64() as usize % self.world.width,
-            y: self.rng.next_u64() as usize % self.world.height,
-            inventory: PlayerInventory::new(),
-        }));
-
-        Ok(client.id())
-    }
-
-    /// Returns the index of a player in the list of players.
-    #[inline]
-    fn player_index_by_id(&self, player: PlayerId) -> Option<usize> {
-        self.players.iter().position(|p| p.player_id == player)
-    }
->>>>>>> 9b6270d4
 
         Ok(player_id)
     }
@@ -442,47 +176,6 @@
         self.teams[team].available_slots
     }
 
-<<<<<<< HEAD
-=======
-    /// Executes a command, returning a response.
-    pub fn execute_command(&mut self, command: Command, player: usize) -> Response {
-        let player = &mut self.players[player];
-
-        match command {
-            Command::TurnLeft => {
-                player.turn_left();
-                Response::Ok
-            }
-            Command::TurnRight => {
-                player.turn_right();
-                Response::Ok
-            }
-            Command::MoveForward => {
-                player.advance_position(self.world.width, self.world.height);
-                Response::Ok
-            }
-            Command::Inventory => Response::Inventory(player.inventory),
-            Command::PickUpObject(object) => {
-                let cell_index = player.x + player.y * self.world.width;
-                ObjectClass::try_pick_up_object(
-                    &mut self.world.cells[cell_index],
-                    &mut player.inventory,
-                    object,
-                )
-            }
-            Command::DropObject(object) => {
-                let cell_index = player.x + player.y * self.world.width;
-                ObjectClass::try_drop_object(
-                    &mut player.inventory,
-                    &mut self.world.cells[cell_index],
-                    object,
-                )
-            }
-            _ => Response::Ok,
-        }
-    }
-
->>>>>>> 9b6270d4
     /// Notifies the state that a whole tick has passed.
     ///
     /// # Arguments
